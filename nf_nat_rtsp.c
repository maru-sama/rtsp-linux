--- conflicted
+++ resolved
@@ -3,14 +3,9 @@
  * (C) 2003 by Tom Marshall <tmarshall at real.com>
  *
  * 2013-03-04: Il'inykh Sergey <sergeyi at inango-sw.com>. Inango Systems Ltd
-<<<<<<< HEAD
- *	- fixed rtcp nat mapping
- *	- fixed mapping when client_port is busy on nat host
-=======
  *	- fixed rtcp nat mapping and other port mapping fixes
  *	- fixed system hard lock because of bug in the parser
  *	- codestyle fixes and less significant fixes
->>>>>>> 187f3657
  *
  * based on ip_nat_irc.c
  *
@@ -61,7 +56,6 @@
 #define NF_NEED_MIME_NEXTLINE
 #include "netfilter_mime.h"
 
-<<<<<<< HEAD
 #define MAX_PORTS     8
 #define DSTACT_AUTO   0
 #define DSTACT_STRIP  1
@@ -69,15 +63,6 @@
 
 static char* stunaddr = NULL;
 static char* destaction = NULL;
-=======
-#define MAX_PORTS	   8
-#define DSTACT_AUTO	 0
-#define DSTACT_STRIP	1
-#define DSTACT_NONE	 2
-
-static char*	stunaddr = NULL;
-static char*	destaction = NULL;
->>>>>>> 187f3657
 
 static u_int32_t extip = 0;
 static int       dstact = 0;
@@ -313,7 +298,6 @@
 					is_stun = 1;
 
 				if (dstact == DSTACT_STRIP || (dstact == DSTACT_AUTO && !is_stun)) {
-<<<<<<< HEAD
 					uint dstoff = (ptran-ptcp)+off;
 					uint dstlen = nextfieldoff-off;
 					char* pdstrep = NULL;
@@ -334,15 +318,6 @@
 #else
 					if (!nf_nat_mangle_tcp_packet(skb, ct, ctinfo,
 								      dstoff, dstlen, pdstrep, dstreplen)) {
-=======
-					diff = nextfieldoff-off;
-#if LINUX_VERSION_CODE >= KERNEL_VERSION(3,7,0)
-					if (!nf_nat_mangle_tcp_packet(skb, ct, ctinfo, protoff,
-								      (ptran-ptcp)+off, diff, NULL, 0)) {
-#else
-					if (!nf_nat_mangle_tcp_packet(skb, ct, ctinfo,
-								      (ptran-ptcp)+off, diff, NULL, 0)) {
->>>>>>> 187f3657
 #endif
 						/* mangle failed, all we can do is bail */
 						nf_ct_unexpect_related(rtp_exp);
@@ -447,16 +422,6 @@
 	 struct nf_conntrack_expect* rtp_exp,
 	 struct nf_conntrack_expect* rtcp_exp)
 {
-<<<<<<< HEAD
-	char*   ptcp;
-	uint	tcplen;
-	uint	hdrsoff;
-	uint	hdrslen;
-	uint	lineoff;
-	uint	linelen;
-	uint	off;
-	int dir = CTINFO2DIR(ctinfo);
-=======
 	char* ptcp;
 	uint  tcplen;
 	uint  hdrsoff;
@@ -465,7 +430,6 @@
 	uint  linelen;
 	uint  off;
 	int   dir = CTINFO2DIR(ctinfo);
->>>>>>> 187f3657
 #if LINUX_VERSION_CODE >= KERNEL_VERSION(3,7,0)
 	union nf_inet_addr saddr = rtp_exp->master->tuplehash[dir].tuple.src.u3;
 #else
