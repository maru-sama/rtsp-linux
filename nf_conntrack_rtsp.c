/*
 * RTSP extension for IP connection tracking
 * (C) 2003 by Tom Marshall <tmarshall at real.com>
 *
 * 2005-02-13: Harald Welte <laforge at netfilter.org>
 * 	- port to 2.6
 * 	- update to recent post-2.6.11 api changes
 * 2006-09-14: Steven Van Acker <deepstar at singularity.be>
 *	- removed calls to NAT code from conntrack helper: NAT no longer needed to use rtsp-conntrack
 * 2007-04-18: Michael Guntsche <mike at it-loops.com>
 * 			- Port to new NF API
 * 2013-03-04: Il'inykh Sergey <sergeyi at inango-sw.com>. Inango Systems Ltd
<<<<<<< HEAD
 *	- fixed rtcp nat mapping
 *	- fixed mapping when client_port is busy on nat host
=======
 *	- fixed rtcp nat mapping and other port mapping fixes
 *	- simple TEARDOWN request handling
 *	- codestyle fixes and other less significant bug fixes 
>>>>>>> 187f3657
 *
 * based on ip_conntrack_irc.c
 *
 *      This program is free software; you can redistribute it and/or
 *      modify it under the terms of the GNU General Public License
 *      as published by the Free Software Foundation; either version
 *      2 of the License, or (at your option) any later version.
 *
 * Module load syntax:
 *   insmod nf_conntrack_rtsp.o ports=port1,port2,...port<MAX_PORTS>
 *                              max_outstanding=n setup_timeout=secs
 *
 * If no ports are specified, the default will be port 554.
 *
 * With max_outstanding you can define the maximum number of not yet
 * answered SETUP requests per RTSP session (default 8).
 * With setup_timeout you can specify how long the system waits for
 * an expected data channel (default 300 seconds).
 *
 */

#include <linux/module.h>
#include <linux/netfilter.h>
#include <linux/ip.h>
#include <linux/inet.h>
#include <net/tcp.h>

#include <net/netfilter/nf_conntrack.h>
#include <net/netfilter/nf_conntrack_expect.h>
#include <net/netfilter/nf_conntrack_helper.h>
#include "nf_conntrack_rtsp.h"

#define NF_NEED_STRNCASECMP
#define NF_NEED_STRTOU16
#define NF_NEED_STRTOU32
#define NF_NEED_NEXTLINE
#include "netfilter_helpers.h"
#define NF_NEED_MIME_NEXTLINE
#include "netfilter_mime.h"

#include <linux/ctype.h>

#define MAX_PORTS 8
static int ports[MAX_PORTS];
static int num_ports = 0;
static int max_outstanding = 8;
static unsigned int setup_timeout = 300;

MODULE_AUTHOR("Tom Marshall <tmarshall at real.com>");
MODULE_DESCRIPTION("RTSP connection tracking module");
MODULE_LICENSE("GPL");
module_param_array(ports, int, &num_ports, 0400);
MODULE_PARM_DESC(ports, "port numbers of RTSP servers");
module_param(max_outstanding, int, 0400);
MODULE_PARM_DESC(max_outstanding, "max number of outstanding SETUP requests per RTSP session");
module_param(setup_timeout, int, 0400);
MODULE_PARM_DESC(setup_timeout, "timeout on for unestablished data channels");

static char *rtsp_buffer;
static DEFINE_SPINLOCK(rtsp_buffer_lock);

static struct nf_conntrack_expect_policy rtsp_exp_policy;

unsigned int (*nf_nat_rtsp_hook)(struct sk_buff *skb,
				 enum ip_conntrack_info ctinfo,
#if LINUX_VERSION_CODE >= KERNEL_VERSION(3,7,0)
				 unsigned int protoff,
#endif
				 unsigned int matchoff, unsigned int matchlen,
				 struct ip_ct_rtsp_expect* prtspexp,
				 struct nf_conntrack_expect *rtp_exp,
				 struct nf_conntrack_expect *rtcp_exp);

EXPORT_SYMBOL_GPL(nf_nat_rtsp_hook);

/*
 * Max mappings we will allow for one RTSP connection (for RTP, the number
 * of allocated ports is twice this value).  Note that SMIL burns a lot of
 * ports so keep this reasonably high.  If this is too low, you will see a
 * lot of "no free client map entries" messages.
 */
#define MAX_PORT_MAPS 16

/*** default port list was here in the masq code: 554, 3030, 4040 ***/

#define SKIP_WSPACE(ptr,len,off) while(off < len && isspace(*(ptr+off))) { off++; }

/*
 * Parse an RTSP packet.
 *
 * Returns zero if parsing failed.
 *
 * Parameters:
 *  IN      ptcp        tcp data pointer
 *  IN      tcplen      tcp data len
 *  IN/OUT  ptcpoff     points to current tcp offset
 *  OUT     phdrsoff    set to offset of rtsp headers
 *  OUT     phdrslen    set to length of rtsp headers
 *  OUT     pcseqoff    set to offset of CSeq header
 *  OUT     pcseqlen    set to length of CSeq header
 */
static int
rtsp_parse_message(char* ptcp, uint tcplen, uint* ptcpoff,
		   uint* phdrsoff, uint* phdrslen,
		   uint* pcseqoff, uint* pcseqlen,
		   uint* transoff, uint* translen)
{
	uint	entitylen = 0;
	uint	lineoff;
	uint	linelen;
	
	if (!nf_nextline(ptcp, tcplen, ptcpoff, &lineoff, &linelen))
		return 0;
	
	*phdrsoff = *ptcpoff;
	while (nf_mime_nextline(ptcp, tcplen, ptcpoff, &lineoff, &linelen)) {
		if (linelen == 0) {
			if (entitylen > 0)
				*ptcpoff += min(entitylen, tcplen - *ptcpoff);
			break;
		}
		if (lineoff+linelen > tcplen) {
			pr_info("!! overrun !!\n");
			break;
		}

		if (nf_strncasecmp(ptcp+lineoff, "CSeq:", 5) == 0) {
			*pcseqoff = lineoff;
			*pcseqlen = linelen;
		} 

		if (nf_strncasecmp(ptcp+lineoff, "Transport:", 10) == 0) {
			*transoff = lineoff;
			*translen = linelen;
		}
		
		if (nf_strncasecmp(ptcp+lineoff, "Content-Length:", 15) == 0) {
			uint off = lineoff+15;
			SKIP_WSPACE(ptcp+lineoff, linelen, off);
			nf_strtou32(ptcp+off, &entitylen);
		}
	}
	*phdrslen = (*ptcpoff) - (*phdrsoff);
	
	return 1;
}

/*
 * Find lo/hi client ports (if any) in transport header
 * In:
 *   ptcp, tcplen = packet
 *   tranoff, tranlen = buffer to search
 *
 * Out:
 *   pport_lo, pport_hi = lo/hi ports (host endian)
 *
 * Returns nonzero if any client ports found
 *
 * Note: it is valid (and expected) for the client to request multiple
 * transports, so we need to parse the entire line.
 */
static int
rtsp_parse_transport(char* ptran, uint tranlen,
		     struct ip_ct_rtsp_expect* prtspexp)
{
	int  rc = 0;
	uint off = 0;
	
	if (tranlen < 10 || !iseol(ptran[tranlen-1]) ||
	    nf_strncasecmp(ptran, "Transport:", 10) != 0) {
		pr_info("sanity check failed\n");
		return 0;
	}
	
	pr_debug("tran='%.*s'\n", (int)tranlen, ptran);
	off += 10;
	SKIP_WSPACE(ptran, tranlen, off);
	
	/* Transport: tran;field;field=val,tran;field;field=val,... */
	while (off < tranlen) {
		const char* pparamend;
		uint        nextparamoff;
		
		pparamend = memchr(ptran+off, ',', tranlen-off);
		pparamend = (pparamend == NULL) ? ptran+tranlen : pparamend+1;
		nextparamoff = pparamend-ptran;
		
		while (off < nextparamoff) {
			const char* pfieldend;
			uint        nextfieldoff;
			
			pfieldend = memchr(ptran+off, ';', nextparamoff-off);
			nextfieldoff = (pfieldend == NULL) ? nextparamoff : pfieldend-ptran+1;
		   
			if (strncmp(ptran+off, "client_port=", 12) == 0) {
				u_int16_t   port;
				uint        numlen;

				off += 12;
				numlen = nf_strtou16(ptran+off, &port);
				off += numlen;
				if (prtspexp->loport != 0 && prtspexp->loport != port)
					pr_debug("multiple ports found, port %hu ignored\n", port);
				else {
					pr_debug("lo port found : %hu\n", port);
					prtspexp->loport = prtspexp->hiport = port;
					if (ptran[off] == '-') {
						off++;
						numlen = nf_strtou16(ptran+off, &port);
						off += numlen;
						prtspexp->pbtype = pb_range;
						prtspexp->hiport = port;
						
						// If we have a range, assume rtp:
						// loport must be even, hiport must be loport+1
						if ((prtspexp->loport & 0x0001) != 0 ||
						    prtspexp->hiport != prtspexp->loport+1) {
							pr_debug("incorrect range: %hu-%hu, correcting\n",
							       prtspexp->loport, prtspexp->hiport);
							prtspexp->loport &= 0xfffe;
							prtspexp->hiport = prtspexp->loport+1;
						}
					} else if (ptran[off] == '/') {
						off++;
						numlen = nf_strtou16(ptran+off, &port);
						off += numlen;
						prtspexp->pbtype = pb_discon;
						prtspexp->hiport = port;
					}
					rc = 1;
				}
			}
			
			/*
			 * Note we don't look for the destination parameter here.
			 * If we are using NAT, the NAT module will handle it.  If not,
			 * and the client is sending packets elsewhere, the expectation
			 * will quietly time out.
			 */
			
			off = nextfieldoff;
		}
		
		off = nextparamoff;
	}
	
	return rc;
}


/*** conntrack functions ***/

/* outbound packet: client->server */

static inline int
help_out(struct sk_buff *skb, unsigned char *rb_ptr, unsigned int datalen,
#if LINUX_VERSION_CODE >= KERNEL_VERSION(3,7,0)
	 struct nf_conn *ct, enum ip_conntrack_info ctinfo,
	 unsigned int protoff)
#else
	 struct nf_conn *ct, enum ip_conntrack_info ctinfo)
#endif
{
	struct ip_ct_rtsp_expect expinfo;
	
	int dir = CTINFO2DIR(ctinfo);   /* = IP_CT_DIR_ORIGINAL */
	//struct  tcphdr* tcph = (void*)iph + iph->ihl * 4;
	//uint    tcplen = pktlen - iph->ihl * 4;
	char*   pdata = rb_ptr;
	//uint    datalen = tcplen - tcph->doff * 4;
	uint    dataoff = 0;
	int ret = NF_ACCEPT;
	
	struct nf_conntrack_expect *rtp_exp;
	struct nf_conntrack_expect *rtcp_exp = NULL;
	
	__be16 be_loport;
	__be16 be_hiport;
	
	typeof(nf_nat_rtsp_hook) nf_nat_rtsp;

	memset(&expinfo, 0, sizeof(expinfo));
	
	while (dataoff < datalen) {
		uint cmdoff = dataoff;
		uint hdrsoff = 0;
		uint hdrslen = 0;
		uint cseqoff = 0;
		uint cseqlen = 0;
		uint transoff = 0;
		uint translen = 0;
		uint off;
		
		if (!rtsp_parse_message(pdata, datalen, &dataoff,
					&hdrsoff, &hdrslen,
					&cseqoff, &cseqlen,
					&transoff, &translen))
			break;      /* not a valid message */

		if (strncmp(pdata+cmdoff, "TEARDOWN ", 9) == 0) {
			pr_debug("teardown handled\n");
			nf_ct_remove_expectations(ct); /* FIXME must be session id aware */
			break;
		}

		if (strncmp(pdata+cmdoff, "SETUP ", 6) != 0)
			continue;   /* not a SETUP message */

		pr_debug("found a setup message\n");

		off = 0;
		if(translen)
			rtsp_parse_transport(pdata+transoff, translen, &expinfo);

		if (expinfo.loport == 0) {
			pr_debug("no udp transports found\n");
			continue;   /* no udp transports found */
		}

		pr_debug("udp transport found, ports=(%d,%hu,%hu)\n",
			 (int)expinfo.pbtype, expinfo.loport, expinfo.hiport);


		be_loport = htons(expinfo.loport);

		rtp_exp = nf_ct_expect_alloc(ct);
		if (rtp_exp == NULL) {
			ret = NF_DROP;
			goto out;
		}

		nf_ct_expect_init(rtp_exp, NF_CT_EXPECT_CLASS_DEFAULT,
				  nf_ct_l3num(ct),
				  &ct->tuplehash[!dir].tuple.src.u3,
				  &ct->tuplehash[!dir].tuple.dst.u3,
				  IPPROTO_UDP, NULL, &be_loport);

		rtp_exp->flags = 0;

		if (expinfo.pbtype == pb_range) {
			pr_debug("setup expectation for rtcp\n");

			be_hiport = htons(expinfo.hiport);
			rtcp_exp = nf_ct_expect_alloc(ct);
			if (rtcp_exp == NULL) {
				ret = NF_DROP;
				goto out1;
			}

			nf_ct_expect_init(rtcp_exp, NF_CT_EXPECT_CLASS_DEFAULT,
					  nf_ct_l3num(ct),
					  &ct->tuplehash[!dir].tuple.src.u3,
					  &ct->tuplehash[!dir].tuple.dst.u3,
					  IPPROTO_UDP, NULL, &be_hiport);

			rtcp_exp->flags = 0;

			pr_debug("expect_related %pI4:%u-%u-%pI4:%u-%u\n",
				   &rtp_exp->tuple.src.u3.ip,
				   ntohs(rtp_exp->tuple.src.u.udp.port),
				   ntohs(rtcp_exp->tuple.src.u.udp.port),
				   &rtp_exp->tuple.dst.u3.ip,
				   ntohs(rtp_exp->tuple.dst.u.udp.port),
				   ntohs(rtcp_exp->tuple.dst.u.udp.port));
		} else {
			pr_debug("expect_related %pI4:%u-%pI4:%u\n",
					&rtp_exp->tuple.src.u3.ip,
					ntohs(rtp_exp->tuple.src.u.udp.port),
					&rtp_exp->tuple.dst.u3.ip,
					ntohs(rtp_exp->tuple.dst.u.udp.port));
		}

		nf_nat_rtsp = rcu_dereference(nf_nat_rtsp_hook);
		if (nf_nat_rtsp && ct->status & IPS_NAT_MASK)
			/* pass the request off to the nat helper */
#if LINUX_VERSION_CODE >= KERNEL_VERSION(3,7,0)
			ret = nf_nat_rtsp(skb, ctinfo, protoff, hdrsoff, hdrslen,
					  &expinfo, rtp_exp, rtcp_exp);
#else
			ret = nf_nat_rtsp(skb, ctinfo, hdrsoff, hdrslen,
					  &expinfo, rtp_exp, rtcp_exp);
#endif
		else {
			if (nf_ct_expect_related(rtp_exp) == 0) {
				if (rtcp_exp && nf_ct_expect_related(rtcp_exp) != 0) {
					nf_ct_unexpect_related(rtp_exp);
					pr_info("nf_conntrack_expect_related failed for rtcp\n");
					ret = NF_DROP;
				}
			} else {
				pr_info("nf_conntrack_expect_related failed for rtp\n");
				ret = NF_DROP;
			}
		}
		if (rtcp_exp) {
			nf_ct_expect_put(rtcp_exp);
		}
out1:
		nf_ct_expect_put(rtp_exp);
		goto out;
	}
out:

	return ret;
}


static inline int
help_in(struct sk_buff *skb, size_t pktlen,
	struct nf_conn* ct, enum ip_conntrack_info ctinfo)
{
	return NF_ACCEPT;
}

static int help(struct sk_buff *skb, unsigned int protoff,
		struct nf_conn *ct, enum ip_conntrack_info ctinfo) 
{
	struct tcphdr _tcph, *th;
	unsigned int dataoff, datalen;
	char *rb_ptr;
	int ret = NF_DROP;

	/* Until there's been traffic both ways, don't look in packets. */
	if (ctinfo != IP_CT_ESTABLISHED && 
	    ctinfo != IP_CT_ESTABLISHED + IP_CT_IS_REPLY) {
		pr_debug("conntrackinfo = %u\n", ctinfo);
		return NF_ACCEPT;
	} 

	/* Not whole TCP header? */
	th = skb_header_pointer(skb, protoff, sizeof(_tcph), &_tcph);

	if (!th)
		return NF_ACCEPT;
   
	/* No data ? */
	dataoff = protoff + th->doff*4;
	datalen = skb->len - dataoff;
	if (dataoff >= skb->len)
		return NF_ACCEPT;

	spin_lock_bh(&rtsp_buffer_lock);
	rb_ptr = skb_header_pointer(skb, dataoff,
				    skb->len - dataoff, rtsp_buffer);
	BUG_ON(rb_ptr == NULL);

#if 0
	/* Checksum invalid?  Ignore. */
	/* FIXME: Source route IP option packets --RR */
	if (tcp_v4_check(tcph, tcplen, iph->saddr, iph->daddr,
			 csum_partial((char*)tcph, tcplen, 0)))
	{
		DEBUGP("bad csum: %p %u %u.%u.%u.%u %u.%u.%u.%u\n",
		       tcph, tcplen, NIPQUAD(iph->saddr), NIPQUAD(iph->daddr));
		return NF_ACCEPT;
	}
#endif

	switch (CTINFO2DIR(ctinfo)) {
	case IP_CT_DIR_ORIGINAL:
#if LINUX_VERSION_CODE >= KERNEL_VERSION(3,7,0)
		ret = help_out(skb, rb_ptr, datalen, ct, ctinfo, protoff);
#else
		ret = help_out(skb, rb_ptr, datalen, ct, ctinfo);
#endif
		break;
	case IP_CT_DIR_REPLY:
		pr_debug("IP_CT_DIR_REPLY\n");
		/* inbound packet: server->client */
		ret = NF_ACCEPT;
		break;
	}

	spin_unlock_bh(&rtsp_buffer_lock);

	return ret;
}

static struct nf_conntrack_helper rtsp_helpers[MAX_PORTS];
static char rtsp_names[MAX_PORTS][10];

/* This function is intentionally _NOT_ defined as __exit */
static void
fini(void)
{
	int i;
	for (i = 0; i < num_ports; i++) {
		pr_debug("unregistering port %d\n", ports[i]);
		nf_conntrack_helper_unregister(&rtsp_helpers[i]);
	}
	kfree(rtsp_buffer);
}

static int __init
init(void)
{
	int i, ret;
	struct nf_conntrack_helper *hlpr;
	char *tmpname;

	printk("nf_conntrack_rtsp v" IP_NF_RTSP_VERSION " loading\n");

	if (max_outstanding < 1) {
		printk("nf_conntrack_rtsp: max_outstanding must be a positive integer\n");
		return -EBUSY;
	}
	if (setup_timeout < 0) {
		printk("nf_conntrack_rtsp: setup_timeout must be a positive integer\n");
		return -EBUSY;
	}

	rtsp_exp_policy.max_expected = max_outstanding;
	rtsp_exp_policy.timeout = setup_timeout;
	
	rtsp_buffer = kmalloc(65536, GFP_KERNEL);
	if (!rtsp_buffer) 
		return -ENOMEM;

	/* If no port given, default to standard rtsp port */
	if (ports[0] == 0) {
		ports[0] = RTSP_PORT;
		num_ports = 1;
	}

	for (i = 0; (i < MAX_PORTS) && ports[i]; i++) {
		hlpr = &rtsp_helpers[i];
		memset(hlpr, 0, sizeof(struct nf_conntrack_helper));
		hlpr->tuple.src.l3num = AF_INET;
		hlpr->tuple.src.u.tcp.port = htons(ports[i]);
		hlpr->tuple.dst.protonum = IPPROTO_TCP;
		hlpr->expect_policy = &rtsp_exp_policy;
		hlpr->me = THIS_MODULE;
		hlpr->help = help;

		tmpname = &rtsp_names[i][0];
		if (ports[i] == RTSP_PORT) {
			sprintf(tmpname, "rtsp");
		} else {
			sprintf(tmpname, "rtsp-%d", i);
		}

#if LINUX_VERSION_CODE >= KERNEL_VERSION(3,6,0)
		strlcpy(hlpr->name, tmpname, sizeof(hlpr->name));
#else
		hlpr->name = tmpname;
#endif
		pr_debug("port #%d: %d\n", i, ports[i]);

		ret = nf_conntrack_helper_register(hlpr);

		if (ret) {
			printk("nf_conntrack_rtsp: ERROR registering port %d\n", ports[i]);
			fini();
			return -EBUSY;
		}
	}
	return 0;
}

module_init(init);
module_exit(fini);<|MERGE_RESOLUTION|>--- conflicted
+++ resolved
@@ -10,14 +10,9 @@
  * 2007-04-18: Michael Guntsche <mike at it-loops.com>
  * 			- Port to new NF API
  * 2013-03-04: Il'inykh Sergey <sergeyi at inango-sw.com>. Inango Systems Ltd
-<<<<<<< HEAD
- *	- fixed rtcp nat mapping
- *	- fixed mapping when client_port is busy on nat host
-=======
  *	- fixed rtcp nat mapping and other port mapping fixes
  *	- simple TEARDOWN request handling
  *	- codestyle fixes and other less significant bug fixes 
->>>>>>> 187f3657
  *
  * based on ip_conntrack_irc.c
  *
